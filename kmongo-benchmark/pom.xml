--- conflicted
+++ resolved
@@ -21,11 +21,7 @@
     <parent>
         <groupId>org.litote.kmongo</groupId>
         <artifactId>kmongo-root</artifactId>
-<<<<<<< HEAD
-        <version>3.12.3-SNAPSHOT</version>
-=======
         <version>4.1.2-SNAPSHOT</version>
->>>>>>> 51fcc715
     </parent>
 
     <artifactId>kmongo-benchmark</artifactId>
