--- conflicted
+++ resolved
@@ -16,19 +16,13 @@
 
 package org.litote.kmongo
 
-<<<<<<< HEAD
-import com.mongodb.client.MongoClient
-import com.mongodb.MongoClientSettings
-=======
 import  com.mongodb.client.MongoClient
->>>>>>> 51fcc715
 import com.mongodb.client.MongoCollection
 import com.mongodb.client.MongoDatabase
 import org.bson.types.ObjectId
 import org.junit.rules.TestRule
 import org.junit.runner.Description
 import org.junit.runners.model.Statement
-import org.litote.kmongo.service.ClassMappingType
 import org.litote.kmongo.util.KMongoUtil
 import kotlin.reflect.KClass
 
@@ -53,8 +47,7 @@
     }
 
     val database: MongoDatabase by lazy {
-        val db = KFlapdoodle.getDatabase(dbName)
-        db.withCodecRegistry(ClassMappingType.codecRegistry(db.codecRegistry))
+        KFlapdoodle.getDatabase(dbName)
     }
 
     inline fun <reified T : Any> getCollection(): MongoCollection<T> =
