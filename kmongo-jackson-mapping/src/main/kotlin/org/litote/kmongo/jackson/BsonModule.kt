/*
 * Copyright (C) 2016 Litote
 *
 * Licensed under the Apache License, Version 2.0 (the "License");
 * you may not use this file except in compliance with the License.
 * You may obtain a copy of the License at
 *
 * http://www.apache.org/licenses/LICENSE-2.0
 *
 * Unless required by applicable law or agreed to in writing, software
 * distributed under the License is distributed on an "AS IS" BASIS,
 * WITHOUT WARRANTIES OR CONDITIONS OF ANY KIND, either express or implied.
 * See the License for the specific language governing permissions and
 * limitations under the License.
 */
package org.litote.kmongo.jackson

import com.fasterxml.jackson.core.Base64Variants
import com.fasterxml.jackson.core.JsonGenerator
import com.fasterxml.jackson.core.JsonParser
import com.fasterxml.jackson.core.JsonToken.VALUE_NUMBER_FLOAT
import com.fasterxml.jackson.core.JsonToken.VALUE_STRING
import com.fasterxml.jackson.core.TreeNode
import com.fasterxml.jackson.databind.DeserializationContext
import com.fasterxml.jackson.databind.JavaType
import com.fasterxml.jackson.databind.JsonDeserializer
import com.fasterxml.jackson.databind.JsonSerializer
import com.fasterxml.jackson.databind.SerializerProvider
import com.fasterxml.jackson.databind.jsonFormatVisitors.JsonFormatVisitorWrapper
import com.fasterxml.jackson.databind.module.SimpleModule
import com.fasterxml.jackson.databind.node.BinaryNode
import com.fasterxml.jackson.databind.node.POJONode
import com.fasterxml.jackson.databind.node.TextNode
import com.fasterxml.jackson.databind.node.ValueNode
import de.undercouch.bson4jackson.types.Decimal128
import org.bson.BsonTimestamp
import org.bson.types.Binary
import org.bson.types.MaxKey
import org.bson.types.MinKey
import org.bson.types.ObjectId
import de.undercouch.bson4jackson.types.Decimal128
import org.litote.kmongo.Id
import org.litote.kmongo.id.IdTransformer
import org.litote.kmongo.id.jackson.IdKeyDeserializer
import org.litote.kmongo.id.jackson.IdKeySerializer
import org.litote.kmongo.jackson.ExtendedJsonModule.BinaryExtendedJsonSerializer
import org.litote.kmongo.jackson.ExtendedJsonModule.BsonTimestampExtendedJsonSerializer
import org.litote.kmongo.jackson.ExtendedJsonModule.CalendarExtendedJsonSerializer
import org.litote.kmongo.jackson.ExtendedJsonModule.DateExtendedJsonSerializer
import org.litote.kmongo.jackson.ExtendedJsonModule.InstantExtendedJsonSerializer
import org.litote.kmongo.jackson.ExtendedJsonModule.LocalDateExtendedJsonSerializer
import org.litote.kmongo.jackson.ExtendedJsonModule.LocalDateTimeExtendedJsonSerializer
import org.litote.kmongo.jackson.ExtendedJsonModule.LocalTimeExtendedJsonSerializer
import org.litote.kmongo.jackson.ExtendedJsonModule.MaxKeyExtendedJsonSerializer
import org.litote.kmongo.jackson.ExtendedJsonModule.MinKeyExtendedJsonSerializer
import org.litote.kmongo.jackson.ExtendedJsonModule.ObjectIdExtendedJsonSerializer
import org.litote.kmongo.jackson.ExtendedJsonModule.OffsetDateTimeExtendedJsonSerializer
import org.litote.kmongo.jackson.ExtendedJsonModule.OffsetTimeExtendedJsonSerializer
import org.litote.kmongo.jackson.ExtendedJsonModule.ZonedDateTimeExtendedJsonSerializer
import org.litote.kmongo.jackson.KMongoBsonFactory.KMongoBsonGenerator
<<<<<<< HEAD
=======
import org.litote.kmongo.projection
>>>>>>> 210c7727
import java.math.BigDecimal
import java.time.Instant
import java.time.LocalDate
import java.time.LocalDateTime
import java.time.LocalTime
import java.time.OffsetDateTime
import java.time.OffsetTime
import java.time.ZoneOffset.UTC
import java.time.ZonedDateTime
import java.util.Calendar
import java.util.Date
import java.util.TimeZone
import kotlin.reflect.KProperty


internal class BsonModule : SimpleModule() {

    private object ObjectIdBsonSerializer : JsonSerializer<ObjectId>() {

        override fun serialize(objectId: ObjectId, gen: JsonGenerator, serializerProvider: SerializerProvider) {
            if (gen is KMongoBsonGenerator) {
                gen.writeObjectId(objectId)
            } else {
                ObjectIdExtendedJsonSerializer.serialize(objectId, gen, serializerProvider)
            }
        }
    }

    private object BsonTimestampBsonSerializer : JsonSerializer<BsonTimestamp>() {

        override fun serialize(obj: BsonTimestamp, gen: JsonGenerator, serializerProvider: SerializerProvider) {
            if (gen is KMongoBsonGenerator) {
                gen.writeBsonTimestamp(obj)
            } else {
                BsonTimestampExtendedJsonSerializer.serialize(obj, gen, serializerProvider)
            }
        }
    }

    private object BsonTimestampBsonDeserializer : JsonDeserializer<BsonTimestamp>() {

        override fun deserialize(jp: JsonParser, ctxt: DeserializationContext): BsonTimestamp {
            val tree = jp.codec.readTree<TreeNode>(jp)
            if (tree.isObject) {
                val timestamp = tree.get("\$timestamp")
                val time = (timestamp.get("t") as ValueNode).asInt()
                val inc = (timestamp.get("i") as ValueNode).asInt()
                return BsonTimestamp(time, inc)
            } else if (tree is POJONode) {
                return tree.pojo as BsonTimestamp
            } else {
                return ctxt.handleUnexpectedToken(BsonTimestamp::class.java, jp) as BsonTimestamp
            }
        }
    }

    private object BinaryBsonSerializer : JsonSerializer<Binary>() {

        override fun serialize(obj: Binary, gen: JsonGenerator, serializerProvider: SerializerProvider) {
            if (gen is KMongoBsonGenerator) {
                gen.writeBinary(obj)
            } else {
                BinaryExtendedJsonSerializer.serialize(obj, gen, serializerProvider)
            }
        }
    }

    private object BinaryBsonDeserializer : JsonDeserializer<Binary>() {

        override fun deserialize(jp: JsonParser, ctxt: DeserializationContext): Binary {
            val tree = jp.codec.readTree<TreeNode>(jp)
            if (tree.isObject) {
                val binary = Base64Variants.MIME_NO_LINEFEEDS.decode((tree.get("\$binary") as ValueNode).asText())
                val type = Integer.valueOf((tree.get("\$type") as ValueNode).asText().toLowerCase(), 16)!!.toByte()
                return Binary(type, binary)
            } else if (tree is POJONode) {
                return tree.pojo as Binary
            } else if (tree is BinaryNode) {
                return Binary(tree.binaryValue())
            } else {
                return ctxt.handleUnexpectedToken(ObjectId::class.java, jp) as Binary
            }
        }
    }

    private object MaxKeyBsonSerializer : JsonSerializer<MaxKey>() {

        override fun serialize(obj: MaxKey, jsonGenerator: JsonGenerator, serializerProvider: SerializerProvider) {
            if (jsonGenerator is KMongoBsonGenerator) {
                jsonGenerator.writeMaxKey()
            } else {
                MaxKeyExtendedJsonSerializer.serialize(obj, jsonGenerator, serializerProvider)
            }
        }
    }

    private object MaxKeyBsonDeserializer : JsonDeserializer<MaxKey>() {

        override fun deserialize(jp: JsonParser, ctxt: DeserializationContext): MaxKey {
            val tree = jp.codec.readTree<TreeNode>(jp)
            if (tree.isObject) {
                val value = (tree.get("\$maxKey") as ValueNode).asInt()
                if (value == 1) {
                    return MaxKey()
                }
                return ctxt.handleUnexpectedToken(MaxKey::class.java, jp) as MaxKey
            } else if (tree is POJONode) {
                return tree.pojo as MaxKey
            } else if (tree is TextNode) {
                return MaxKey()
            } else {
                return ctxt.handleUnexpectedToken(MaxKey::class.java, jp) as MaxKey
            }
        }
    }

    private object MinKeyBsonSerializer : JsonSerializer<MinKey>() {

        override fun serialize(obj: MinKey, jsonGenerator: JsonGenerator, serializerProvider: SerializerProvider) {
            if (jsonGenerator is KMongoBsonGenerator) {
                jsonGenerator.writeMinKey()
            } else {
                MinKeyExtendedJsonSerializer.serialize(obj, jsonGenerator, serializerProvider)
            }
        }
    }

    private object MinKeyBsonDeserializer : JsonDeserializer<MinKey>() {

        override fun deserialize(jp: JsonParser, ctxt: DeserializationContext): MinKey {
            val tree = jp.codec.readTree<TreeNode>(jp)
            if (tree.isObject) {
                val value = (tree.get("\$minKey") as ValueNode).asInt()
                if (value == 1) {
                    return MinKey()
                }
                return ctxt.handleUnexpectedToken(MinKey::class.java, jp) as MinKey
            } else if (tree is POJONode) {
                return tree.pojo as MinKey
            } else if (tree is TextNode) {
                return MinKey()
            } else {
                return ctxt.handleUnexpectedToken(MinKey::class.java, jp) as MinKey
            }
        }
    }

    private abstract class TemporalBsonSerializer<T> : JsonSerializer<T>() {

        override fun serialize(value: T, gen: JsonGenerator, serializerProvider: SerializerProvider) {
            if (gen is KMongoBsonGenerator) {
                gen.writeDateTime(date(value))
            } else {
                DateExtendedJsonSerializer.serialize(date(value), gen, serializerProvider)
            }
        }

        fun date(temporal: T): Date = Date(epochMillis(temporal))

        abstract fun epochMillis(temporal: T): Long
    }

    private object CalendarBsonSerializer : TemporalBsonSerializer<Calendar>() {
        override fun epochMillis(temporal: Calendar): Long = CalendarExtendedJsonSerializer.epochMillis(temporal)
    }

    private object ZonedDateTimeBsonSerializer : TemporalBsonSerializer<ZonedDateTime>() {

        override fun epochMillis(temporal: ZonedDateTime): Long =
            ZonedDateTimeExtendedJsonSerializer.epochMillis(temporal)
    }

    private object OffsetDateTimeBsonSerializer : TemporalBsonSerializer<OffsetDateTime>() {

        override fun epochMillis(temporal: OffsetDateTime): Long =
            OffsetDateTimeExtendedJsonSerializer.epochMillis(temporal)
    }

    private object LocalDateBsonSerializer : TemporalBsonSerializer<LocalDate>() {

        override fun epochMillis(temporal: LocalDate): Long = LocalDateExtendedJsonSerializer.epochMillis(temporal)
    }

    private object LocalTimeBsonSerializer : TemporalBsonSerializer<LocalTime>() {

        override fun epochMillis(temporal: LocalTime): Long = LocalTimeExtendedJsonSerializer.epochMillis(temporal)
    }

    private object OffsetTimeBsonSerializer : TemporalBsonSerializer<OffsetTime>() {

        override fun epochMillis(temporal: OffsetTime): Long = OffsetTimeExtendedJsonSerializer.epochMillis(temporal)
    }

    private object InstantBsonSerializer : TemporalBsonSerializer<Instant>() {

        override fun epochMillis(temporal: Instant): Long = InstantExtendedJsonSerializer.epochMillis(temporal)
    }

    private object LocalDateTimeBsonSerializer : TemporalBsonSerializer<LocalDateTime>() {

        override fun epochMillis(temporal: LocalDateTime): Long =
            LocalDateTimeExtendedJsonSerializer.epochMillis(temporal)
    }

    private abstract class TemporalBsonDeserializer<T> : JsonDeserializer<T>() {

        override fun deserialize(jp: JsonParser, ctxt: DeserializationContext): T {
            return toObject(jp.embeddedObject.run {
                //sometimes the date is a timestamp ( see https://github.com/Litote/kmongo/issues/35 )
                if (this == null) {
                    Date(jp.longValue)
                } else {
                    this as Date
                }
            })
        }

        abstract fun toObject(date: Date): T
    }

    private object CalendarBsonDeserializer : TemporalBsonDeserializer<Calendar>() {

        override fun toObject(date: Date): Calendar =
            Calendar.getInstance(TimeZone.getTimeZone("UTC")).apply {
                time = date
            }
    }

    private object ZonedDateTimeBsonDeserializer : TemporalBsonDeserializer<ZonedDateTime>() {

        override fun toObject(date: Date): ZonedDateTime = ZonedDateTime.ofInstant(date.toInstant(), UTC)
    }

    private object OffsetDateTimeBsonDeserializer : TemporalBsonDeserializer<OffsetDateTime>() {

        override fun toObject(date: Date): OffsetDateTime = OffsetDateTime.ofInstant(date.toInstant(), UTC)
    }

    private object LocalDateTimeBsonDeserializer : TemporalBsonDeserializer<LocalDateTime>() {

        override fun toObject(date: Date): LocalDateTime = LocalDateTime.ofInstant(date.toInstant(), UTC)
    }

    private object LocalDateBsonDeserializer : TemporalBsonDeserializer<LocalDate>() {

        override fun toObject(date: Date): LocalDate = LocalDateTimeBsonDeserializer.toObject(date).toLocalDate()
    }

    private object LocalTimeBsonDeserializer : TemporalBsonDeserializer<LocalTime>() {

        override fun toObject(date: Date): LocalTime = LocalDateTimeBsonDeserializer.toObject(date).toLocalTime()
    }

    private object OffsetTimeBsonDeserializer : TemporalBsonDeserializer<OffsetTime>() {

        override fun toObject(date: Date): OffsetTime = OffsetDateTimeBsonDeserializer.toObject(date).toOffsetTime()
    }

    private object InstantBsonDeserializer : TemporalBsonDeserializer<Instant>() {

        override fun toObject(date: Date): Instant = date.toInstant()
    }

    private object IdBsonSerializer : JsonSerializer<Id<*>>() {

        override fun serialize(id: Id<*>, generator: JsonGenerator, provider: SerializerProvider) {
            IdTransformer.unwrapId(id).also {
                when (it) {
                    is String -> generator.writeString(it)
                    is ObjectId -> ObjectIdBsonSerializer.serialize(it, generator, provider)
                    else -> error("unsupported id type $id")
                }
            }
        }
    }

    private object IdBsonDeserializer : JsonDeserializer<Id<*>>() {

        override fun deserialize(jp: JsonParser, ctxt: DeserializationContext): Id<*> {
            return if (jp.currentToken == VALUE_STRING) {
                IdTransformer.wrapId(jp.valueAsString)
            } else {
                IdTransformer.wrapId(jp.embeddedObject)
            }
        }
    }

    private object BigDecimalBsonSerializer : JsonSerializer<BigDecimal>() {

        override fun serialize(decimal: BigDecimal, generator: JsonGenerator, provider: SerializerProvider) {
            generator.writeNumber(decimal)
        }
    }

    private object BigDecimalBsonDeserializer : JsonDeserializer<BigDecimal>() {

        override fun deserialize(jp: JsonParser, ctxt: DeserializationContext): BigDecimal {
            return if (jp.currentToken == VALUE_NUMBER_FLOAT) {
                BigDecimal(jp.doubleValue)
            } else {
                (jp.embeddedObject as Decimal128).bigDecimalValue()
            }
        }
    }

<<<<<<< HEAD
=======
    private object KPropertySerializer : JsonSerializer<KProperty<*>>() {

        override fun serialize(property: KProperty<*>, generator: JsonGenerator, provider: SerializerProvider) {
            generator.writeString(property.projection)
        }

        override fun acceptJsonFormatVisitor(visitor: JsonFormatVisitorWrapper, type: JavaType) {
            visitor.expectStringFormat(type)
        }
    }

>>>>>>> 210c7727
    override fun setupModule(context: SetupContext) {
        super.setupModule(context)

        context.appendAnnotationIntrospector(KMongoAnnotationIntrospector.INTROSPECTOR)
    }

    init {
        addSerializer(ObjectId::class.java, ObjectIdBsonSerializer)
        addSerializer(Binary::class.java, BinaryBsonSerializer)
        addDeserializer(Binary::class.java, BinaryBsonDeserializer)
        addSerializer(BsonTimestamp::class.java, BsonTimestampBsonSerializer)
        addDeserializer(BsonTimestamp::class.java, BsonTimestampBsonDeserializer)
        addSerializer(MaxKey::class.java, MaxKeyBsonSerializer)
        addDeserializer(MaxKey::class.java, MaxKeyBsonDeserializer)
        addSerializer(MinKey::class.java, MinKeyBsonSerializer)
        addDeserializer(MinKey::class.java, MinKeyBsonDeserializer)
        addSerializer(BigDecimal::class.java, BigDecimalBsonSerializer)
        addDeserializer(BigDecimal::class.java, BigDecimalBsonDeserializer)

        addSerializer(Id::class.java, IdBsonSerializer)
        addDeserializer(Id::class.java, IdBsonDeserializer)
        addKeySerializer(Id::class.java, IdKeySerializer())
        addKeyDeserializer(Id::class.java, IdKeyDeserializer())

        addSerializer(Instant::class.java, InstantBsonSerializer)
        addSerializer(ZonedDateTime::class.java, ZonedDateTimeBsonSerializer)
        addSerializer(OffsetDateTime::class.java, OffsetDateTimeBsonSerializer)
        addSerializer(LocalDate::class.java, LocalDateBsonSerializer)
        addSerializer(LocalDateTime::class.java, LocalDateTimeBsonSerializer)
        addSerializer(LocalTime::class.java, LocalTimeBsonSerializer)
        addSerializer(OffsetTime::class.java, OffsetTimeBsonSerializer)
        addSerializer(Calendar::class.java, CalendarBsonSerializer)
        addDeserializer(Instant::class.java, InstantBsonDeserializer)
        addDeserializer(ZonedDateTime::class.java, ZonedDateTimeBsonDeserializer)
        addDeserializer(OffsetDateTime::class.java, OffsetDateTimeBsonDeserializer)
        addDeserializer(LocalDate::class.java, LocalDateBsonDeserializer)
        addDeserializer(LocalDateTime::class.java, LocalDateTimeBsonDeserializer)
        addDeserializer(LocalTime::class.java, LocalTimeBsonDeserializer)
        addDeserializer(OffsetTime::class.java, OffsetTimeBsonDeserializer)
        addDeserializer(Calendar::class.java, CalendarBsonDeserializer)

        addSerializer(KProperty::class.java, KPropertySerializer)
    }
}<|MERGE_RESOLUTION|>--- conflicted
+++ resolved
@@ -38,7 +38,6 @@
 import org.bson.types.MaxKey
 import org.bson.types.MinKey
 import org.bson.types.ObjectId
-import de.undercouch.bson4jackson.types.Decimal128
 import org.litote.kmongo.Id
 import org.litote.kmongo.id.IdTransformer
 import org.litote.kmongo.id.jackson.IdKeyDeserializer
@@ -58,10 +57,7 @@
 import org.litote.kmongo.jackson.ExtendedJsonModule.OffsetTimeExtendedJsonSerializer
 import org.litote.kmongo.jackson.ExtendedJsonModule.ZonedDateTimeExtendedJsonSerializer
 import org.litote.kmongo.jackson.KMongoBsonFactory.KMongoBsonGenerator
-<<<<<<< HEAD
-=======
 import org.litote.kmongo.projection
->>>>>>> 210c7727
 import java.math.BigDecimal
 import java.time.Instant
 import java.time.LocalDate
@@ -367,8 +363,6 @@
         }
     }
 
-<<<<<<< HEAD
-=======
     private object KPropertySerializer : JsonSerializer<KProperty<*>>() {
 
         override fun serialize(property: KProperty<*>, generator: JsonGenerator, provider: SerializerProvider) {
@@ -380,7 +374,6 @@
         }
     }
 
->>>>>>> 210c7727
     override fun setupModule(context: SetupContext) {
         super.setupModule(context)
 
